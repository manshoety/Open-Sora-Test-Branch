<p align="center">
    <img src="./assets/readme/icon.png" width="250"/>
</p>
<div align="center">
    <a href="https://github.com/hpcaitech/Open-Sora/stargazers"><img src="https://img.shields.io/github/stars/hpcaitech/Open-Sora?style=social"></a>
    <a href="https://hpcaitech.github.io/Open-Sora/"><img src="https://img.shields.io/badge/Gallery-View-orange?logo=&amp"></a>
    <a href="https://discord.gg/kZakZzrSUT"><img src="https://img.shields.io/badge/Discord-join-blueviolet?logo=discord&amp"></a>
    <a href="https://join.slack.com/t/colossalaiworkspace/shared_invite/zt-247ipg9fk-KRRYmUl~u2ll2637WRURVA"><img src="https://img.shields.io/badge/Slack-ColossalAI-blueviolet?logo=slack&amp"></a>
    <a href="https://twitter.com/yangyou1991/status/1769411544083996787?s=61&t=jT0Dsx2d-MS5vS9rNM5e5g"><img src="https://img.shields.io/badge/Twitter-Discuss-blue?logo=twitter&amp"></a>
    <a href="https://raw.githubusercontent.com/hpcaitech/public_assets/main/colossalai/img/WeChat.png"><img src="https://img.shields.io/badge/微信-小助手加群-green?logo=wechat&amp"></a>
    <a href="https://hpc-ai.com/blog/open-sora-v1.0"><img src="https://img.shields.io/badge/Open_Sora-Blog-blue"></a>
</div>

## Open-Sora: Democratizing Efficient Video Production for All

We present **Open-Sora**, an initiative dedicated to **efficiently** produce high-quality video and make the model,
tools and contents accessible to all. By embracing **open-source** principles,
Open-Sora not only democratizes access to advanced video generation techniques, but also offers a
streamlined and user-friendly platform that simplifies the complexities of video production.
With Open-Sora, we aim to inspire innovation, creativity, and inclusivity in the realm of content creation.

[[中文文档]](/docs/zh_CN/README.md)

<h4>Open-Sora is still at an early stage and under active development.</h4>

## 📰 News

* **[2024.03.18]** 🔥 We release **Open-Sora 1.0**, a fully open-source project for video generation.
  Open-Sora 1.0 supports a full pipeline of video data preprocessing, training with
  <a href="https://github.com/hpcaitech/ColossalAI"><img src="assets/readme/colossal_ai.png" width="8%" ></a>
  acceleration,
  inference, and more. Our provided [checkpoints](#model-weights) can produce 2s 512x512 videos with only 3 days
  training.
  [[blog]](https://hpc-ai.com/blog/open-sora-v1.0)
* **[2024.03.04]** Open-Sora provides training with 46% cost reduction.
  [[blog]](https://hpc-ai.com/blog/open-sora)

## 🎥 Latest Demo

| **2s 512×512**                                                                                                                                                                 | **2s 512×512**                                                                                                                                                              | **2s 512×512**                                                                                                                                    |
| ------------------------------------------------------------------------------------------------------------------------------------------------------------------------------ | --------------------------------------------------------------------------------------------------------------------------------------------------------------------------- | ------------------------------------------------------------------------------------------------------------------------------------------------- |
| [<img src="assets/readme/sample_0.gif" width="">](https://github.com/hpcaitech/Open-Sora/assets/99191637/de1963d3-b43b-4e68-a670-bb821ebb6f80)                                 | [<img src="assets/readme/sample_1.gif" width="">](https://github.com/hpcaitech/Open-Sora/assets/99191637/13f8338f-3d42-4b71-8142-d234fbd746cc)                              | [<img src="assets/readme/sample_2.gif" width="">](https://github.com/hpcaitech/Open-Sora/assets/99191637/fa6a65a6-e32a-4d64-9a9e-eabb0ebb8c16)    |
| A serene night scene in a forested area. [...] The video is a time-lapse, capturing the transition from day to night, with the lake and forest serving as a constant backdrop. | A soaring drone footage captures the majestic beauty of a coastal cliff, [...] The water gently laps at the rock base and the greenery that clings to the top of the cliff. | The majestic beauty of a waterfall cascading down a cliff into a serene lake. [...] The camera angle provides a bird's eye view of the waterfall. |
| [<img src="assets/readme/sample_3.gif" width="">](https://github.com/hpcaitech/Open-Sora/assets/99191637/64232f84-1b36-4750-a6c0-3e610fa9aa94)                                 | [<img src="assets/readme/sample_4.gif" width="">](https://github.com/hpcaitech/Open-Sora/assets/99191637/983a1965-a374-41a7-a76b-c07941a6c1e9)                              | [<img src="assets/readme/sample_5.gif" width="">](https://github.com/hpcaitech/Open-Sora/assets/99191637/ec10c879-9767-4c31-865f-2e8d6cf11e65)    |
| A bustling city street at night, filled with the glow of car headlights and the ambient light of streetlights. [...]                                                           | The vibrant beauty of a sunflower field. The sunflowers are arranged in neat rows, creating a sense of order and symmetry. [...]                                            | A serene underwater scene featuring a sea turtle swimming through a coral reef. The turtle, with its greenish-brown shell [...]                   |

Videos are downsampled to `.gif` for display. Click for original videos. Prompts are trimmed for display,
see [here](/assets/texts/t2v_samples.txt) for full prompts. See more samples at
our [gallery](https://hpcaitech.github.io/Open-Sora/).

## 🔆 New Features/Updates

* 📍 Open-Sora-v1 released. Model weights are available [here](#model-weights). With only 400K video clips and 200 H800
  days (compared with 152M samples in Stable Video Diffusion), we are able to generate 2s 512×512 videos.
* ✅ Three stages training from an image diffusion model to a video diffusion model. We provide the weights for each
  stage.
* ✅ Support training acceleration including accelerated transformer, faster T5 and VAE, and sequence parallelism.
  Open-Sora improve **55%** training speed when training on 64x512x512 videos. Details locates
  at [acceleration.md](docs/acceleration.md).
* ✅ We provide data preprocessing pipeline,
  including [downloading](/tools/datasets/README.md), [video cutting](/tools/scenedetect/README.md),
  and [captioning](/tools/caption/README.md) tools. Our data collection plan can be found
  at [datasets.md](docs/datasets.md).
* ✅ We find VQ-VAE from [VideoGPT](https://wilson1yan.github.io/videogpt/index.html) has a low quality and thus adopt a
  better VAE from [Stability-AI](https://huggingface.co/stabilityai/sd-vae-ft-mse-original). We also find patching in
  the time dimension deteriorates the quality. See our **[report](docs/report_01.md)** for more discussions.
* ✅ We investigate different architectures including DiT, Latte, and our proposed STDiT. Our **STDiT** achieves a better
  trade-off between quality and speed. See our **[report](docs/report_01.md)** for more discussions.
* ✅ Support clip and T5 text conditioning.
* ✅ By viewing images as one-frame videos, our project supports training DiT on both images and videos (e.g., ImageNet &
  UCF101). See [commands.md](docs/commands.md) for more instructions.
* ✅ Support inference with official weights
  from [DiT](https://github.com/facebookresearch/DiT), [Latte](https://github.com/Vchitect/Latte),
  and [PixArt](https://pixart-alpha.github.io/).

<details>
<summary>View more</summary>

* ✅ Refactor the codebase. See [structure.md](docs/structure.md) to learn the project structure and how to use the
  config files.

</details>

### TODO list sorted by priority

* [ ] Complete the data processing pipeline (including dense optical flow, aesthetics scores, text-image similarity,
  deduplication, etc.). See [datasets.md](/docs/datasets.md) for more information. **[WIP]**
* [ ] Training Video-VAE. **[WIP]**

<details>
<summary>View more</summary>

* [ ] Support image and video conditioning.
* [ ] Evaluation pipeline.
* [ ] Incoporate a better scheduler, e.g., rectified flow in SD3.
* [ ] Support variable aspect ratios, resolutions, durations.
* [ ] Support SD3 when released.

</details>

## Contents

* [Installation](#installation)
* [Model Weights](#model-weights)
* [Inference](#inference)
* [Data Processing](#data-processing)
* [Training](#training)
* [Contribution](#contribution)
* [Acknowledgement](#acknowledgement)
* [Citation](#citation)

## Installation

```bash
# create a virtual env
conda create -n opensora python=3.10
# activate virtual environment
conda activate opensora

# install torch
# the command below is for CUDA 12.1, choose install commands from
# https://pytorch.org/get-started/locally/ based on your own CUDA version
pip install torch torchvision

# install flash attention (optional)
<<<<<<< HEAD
# required if enable_flashattn=True
=======
# set enable_flashattn=False in config to avoid using flash attention
>>>>>>> 81982f60
pip install packaging ninja
pip install flash-attn --no-build-isolation

# install apex (optional)
<<<<<<< HEAD
# required if enable_layernorm_kernel=True
=======
# set enable_layernorm_kernel=False in config to avoid using apex
>>>>>>> 81982f60
pip install -v --disable-pip-version-check --no-cache-dir --no-build-isolation --config-settings "--build-option=--cpp_ext" --config-settings "--build-option=--cuda_ext" git+https://github.com/NVIDIA/apex.git

# install xformers
pip install -U xformers --index-url https://download.pytorch.org/whl/cu121

# install this project
git clone https://github.com/hpcaitech/Open-Sora
cd Open-Sora
pip install -v .
```

After installation, we suggest reading [structure.md](docs/structure.md) to learn the project structure and how to use
the config files.

## Model Weights

| Resolution | Data   | #iterations | Batch Size | GPU days (H800) | URL                                                                                           |
| ---------- | ------ | ----------- | ---------- | --------------- | --------------------------------------------------------------------------------------------- |
| 16×512×512 | 20K HQ | 20k         | 2×64       | 35              | [:link:](https://huggingface.co/hpcai-tech/Open-Sora/blob/main/OpenSora-v1-HQ-16x512x512.pth) |
| 16×256×256 | 20K HQ | 24k         | 8×64       | 45              | [:link:](https://huggingface.co/hpcai-tech/Open-Sora/blob/main/OpenSora-v1-HQ-16x256x256.pth) |
| 16×256×256 | 366K   | 80k         | 8×64       | 117             | [:link:](https://huggingface.co/hpcai-tech/Open-Sora/blob/main/OpenSora-v1-16x256x256.pth)    |

Training orders: 16x256x256 $\rightarrow$ 16x256x256 HQ $\rightarrow$ 16x512x512 HQ.

Our model's weight is partially initialized from [PixArt-α](https://github.com/PixArt-alpha/PixArt-alpha). The number of
parameters is 724M. More information about training can be found in our **[report](/docs/report_01.md)**. More about
the dataset can be found in [datasets.md](/docs/datasets.md). HQ means high quality.

:warning: **LIMITATION**: Our model is trained on a limited budget. The quality and text alignment is relatively poor.
The model performs badly, especially on generating human beings and cannot follow detailed instructions. We are working
on improving the quality and text alignment.

## Inference

We have provided a [Gradio application](./gradio) in this repository, you can use the following the command to start an interactive web application to experience video generation with Open-Sora.

```bash
pip install gradio spaces
python gradio/app.py
```

This will launch a Gradio application on your localhost. If you want to know more about the Gradio applicaiton, you can refer to the [README file](./gradio/README.md).

Besides, we have also provided an offline inference script. Run the following commands to generate samples, the required model weights will be automatically downloaded. To change sampling prompts, modify the txt file passed to `--prompt-path`. See [here](docs/structure.md#inference-config-demos) to customize the configuration.

```bash
# Sample 16x512x512 (20s/sample, 100 time steps, 24 GB memory)
torchrun --standalone --nproc_per_node 1 scripts/inference.py configs/opensora/inference/16x512x512.py --ckpt-path OpenSora-v1-HQ-16x512x512.pth --prompt-path ./assets/texts/t2v_samples.txt

# Sample 16x256x256 (5s/sample, 100 time steps, 22 GB memory)
torchrun --standalone --nproc_per_node 1 scripts/inference.py configs/opensora/inference/16x256x256.py --ckpt-path OpenSora-v1-HQ-16x256x256.pth --prompt-path ./assets/texts/t2v_samples.txt

# Sample 64x512x512 (40s/sample, 100 time steps)
torchrun --standalone --nproc_per_node 1 scripts/inference.py configs/opensora/inference/64x512x512.py --ckpt-path ./path/to/your/ckpt.pth --prompt-path ./assets/texts/t2v_samples.txt

# Sample 64x512x512 with sequence parallelism (30s/sample, 100 time steps)
# sequence parallelism is enabled automatically when nproc_per_node is larger than 1
torchrun --standalone --nproc_per_node 2 scripts/inference.py configs/opensora/inference/64x512x512.py --ckpt-path ./path/to/your/ckpt.pth --prompt-path ./assets/texts/t2v_samples.txt
```

The speed is tested on H800 GPUs. For inference with other models, see [here](docs/commands.md) for more instructions.
To lower the memory usage, set a smaller `vae.micro_batch_size` in the config (slightly lower sampling speed).

## Data Processing

High-quality Data is the key to high-quality models. Our used datasets and data collection plan
is [here](/docs/datasets.md). We provide tools to process video data. Our data processing pipeline includes
the following steps:

1. Manage datasets. [[docs](/tools/datasets/README.md)]
2. Scene detection and video splitting. [[docs](/tools/splitting/README.md)]
3. Score and filter videos. [[docs](/tools/scoring/README.md)]
4. Generate video captions. [[docs](/tools/caption/README.md)]

Below is an example workflow to process data. However, we recommend you to read the detailed documentation for each tool, and decide which tools to use based on your needs. This pipeline applies to both image and video data. Full pipeline is available in [datasets.md](/tools/datasets/README.md#data-process-pipeline).

```bash
# Suppose videos and images under ~/dataset/
# 1. Convert dataset to CSV (meta.csv)
python -m tools.datasets.convert video ~/dataset --output meta.csv
# 2. Get video information (meta_info_fmin1.csv)
python -m tools.datasets.datautil meta.csv --info --fmin 1
# 3. Get caption information
torchrun --nproc_per_node 8 --standalone -m tools.caption.caption_llava meta_info_fmin1.csv --dp-size 8 --tp-size 1 --model-path liuhaotian/llava-v1.6-mistral-7b --prompt video
# merge generated results (meta_caption.csv)
python -m tools.datasets.datautil meta_info_fmin1_caption_part*.csv --output meta_caption.csv
# clean caption (meta_caption_processed.csv)
python -m tools.datasets.datautil meta_caption.csv --clean-caption --refine-llm-caption --remove-empty-caption --output meta_caption_processed.csv
# 4. Scoring (meta_caption_processed_aes.csv)
torchrun --nproc_per_node 8  -m tools.scoring.aesthetic.inference meta_caption_processed.csv --bs 1024 --num_workers 16
# Filter videos by aesthetic scores (meta_aes_aesmin5.csv)
python -m tools.datasets.csvutil meta_caption_processed_aes.csv --aesmin 5 --output meta_aes_aesmin5.csv
# 5. Additional filtering
python -m tools.datasets.csvutil ~/dataset_ready.csv --fmin 48
```

## Training

To launch training, first download [T5](https://huggingface.co/DeepFloyd/t5-v1_1-xxl/tree/main) weights
into `pretrained_models/t5_ckpts/t5-v1_1-xxl`. Then run the following commands to launch training on a single node.

```bash
# 1 GPU, 16x256x256
torchrun --nnodes=1 --nproc_per_node=1 scripts/train.py configs/opensora/train/16x256x256.py --data-path YOUR_CSV_PATH
# 8 GPUs, 64x512x512
torchrun --nnodes=1 --nproc_per_node=8 scripts/train.py configs/opensora/train/64x512x512.py --data-path YOUR_CSV_PATH --ckpt-path YOUR_PRETRAINED_CKPT
```

To launch training on multiple nodes, prepare a hostfile according
to [ColossalAI](https://colossalai.org/docs/basics/launch_colossalai/#launch-with-colossal-ai-cli), and run the
following commands.

```bash
colossalai run --nproc_per_node 8 --hostfile hostfile scripts/train.py configs/opensora/train/64x512x512.py --data-path YOUR_CSV_PATH --ckpt-path YOUR_PRETRAINED_CKPT
```

For training other models and advanced usage, see [here](docs/commands.md) for more instructions.

## Contribution

Thanks goes to these wonderful contributors ([emoji key](https://allcontributors.org/docs/en/emoji-key)
following [all-contributors](https://github.com/all-contributors/all-contributors) specification):

<!-- ALL-CONTRIBUTORS-LIST:START - Do not remove or modify this section -->
<!-- prettier-ignore-start -->
<!-- markdownlint-disable -->
<table>
  <tbody>
    <tr>
      <td align="center" valign="top" width="14.28%"><a href="https://github.com/zhengzangw"><img src="https://avatars.githubusercontent.com/zhengzangw?v=4?s=100" width="100px;" alt="zhengzangw"/><br /><sub><b>zhengzangw</b></sub></a><br /><a href="https://github.com/hpcaitech/Open-Sora/commits?author=zhengzangw" title="Code">💻</a> <a href="https://github.com/hpcaitech/Open-Sora/commits?author=zhengzangw" title="Documentation">📖</a> <a href="#ideas-zhengzangw" title="Ideas, Planning, & Feedback">🤔</a> <a href="#video-zhengzangw" title="Videos">📹</a> <a href="#maintenance-zhengzangw" title="Maintenance">🚧</a></td>
      <td align="center" valign="top" width="14.28%"><a href="https://github.com/ver217"><img src="https://avatars.githubusercontent.com/ver217?v=4?s=100" width="100px;" alt="ver217"/><br /><sub><b>ver217</b></sub></a><br /><a href="https://github.com/hpcaitech/Open-Sora/commits?author=ver217" title="Code">💻</a> <a href="#ideas-ver217" title="Ideas, Planning, & Feedback">🤔</a> <a href="https://github.com/hpcaitech/Open-Sora/commits?author=ver217" title="Documentation">📖</a> <a href="#bug-ver217" title="Bug reports">🐛</a></td>
      <td align="center" valign="top" width="14.28%"><a href="https://github.com/FrankLeeeee"><img src="https://avatars.githubusercontent.com/FrankLeeeee?v=4?s=100" width="100px;" alt="FrankLeeeee"/><br /><sub><b>FrankLeeeee</b></sub></a><br /><a href="https://github.com/hpcaitech/Open-Sora/commits?author=FrankLeeeee" title="Code">💻</a> <a href="#infra-FrankLeeeee" title="Infrastructure (Hosting, Build-Tools, etc)">🚇</a> <a href="#tool-FrankLeeeee" title="Tools">🔧</a></td>
      <td align="center" valign="top" width="14.28%"><a href="https://github.com/xyupeng"><img src="https://avatars.githubusercontent.com/xyupeng?v=4?s=100" width="100px;" alt="xyupeng"/><br /><sub><b>xyupeng</b></sub></a><br /><a href="https://github.com/hpcaitech/Open-Sora/commits?author=xyupeng" title="Code">💻</a> <a href="#doc-xyupeng" title="Documentation">📖</a> <a href="#design-xyupeng" title="Design">🎨</a></td>
      <td align="center" valign="top" width="14.28%"><a href="https://github.com/Yanjia0"><img src="https://avatars.githubusercontent.com/Yanjia0?v=4?s=100" width="100px;" alt="Yanjia0"/><br /><sub><b>Yanjia0</b></sub></a><br /><a href="#doc-Yanjia0" title="Documentation">📖</a></td>
    </tr>
    <tr>
      <td align="center" valign="top" width="14.28%"><a href="https://github.com/binmakeswell"><img src="https://avatars.githubusercontent.com/binmakeswell?v=4?s=100" width="100px;" alt="binmakeswell"/><br /><sub><b>binmakeswell</b></sub></a><br /><a href="#doc-binmakeswell" title="Documentation">📖</a></td>
      <td align="center" valign="top" width="14.28%"><a href="https://github.com/eltociear"><img src="https://avatars.githubusercontent.com/eltociear?v=4?s=100" width="100px;" alt="eltociear"/><br /><sub><b>eltociear</b></sub></a><br /><a href="#doc-eltociear" title="Documentation">📖</a></td>
      <td align="center" valign="top" width="14.28%"><a href="https://github.com/ganeshkrishnan1"><img src="https://avatars.githubusercontent.com/ganeshkrishnan1?v=4?s=100" width="100px;" alt="ganeshkrishnan1"/><br /><sub><b>ganeshkrishnan1</b></sub></a><br /><a href="#doc-ganeshkrishnan1" title="Documentation">📖</a></td>
      <td align="center" valign="top" width="14.28%"><a href="https://github.com/fastalgo"><img src="https://avatars.githubusercontent.com/fastalgo?v=4?s=100" width="100px;" alt="fastalgo"/><br /><sub><b>fastalgo</b></sub></a><br /><a href="#doc-fastalgo" title="Documentation">📖</a></td>
      <td align="center" valign="top" width="14.28%"><a href="https://github.com/powerzbt"><img src="https://avatars.githubusercontent.com/powerzbt?v=4?s=100" width="100px;" alt="powerzbt"/><br /><sub><b>powerzbt</b></sub></a><br /><a href="#doc-powerzbt" title="Documentation">📖</a></td>
    </tr>
  </tbody>
</table>

<!-- markdownlint-restore -->
<!-- prettier-ignore-end -->

<!-- ALL-CONTRIBUTORS-LIST:END -->

If you wish to contribute to this project, you can refer to the [Contribution Guideline](./CONTRIBUTING.md).

[Zangwei Zheng](https://github.com/zhengzangw) and [Xiangyu Peng](https://github.com/xyupeng) equally contributed to
this work during their internship at [HPC-AI Tech](https://hpc-ai.com/).

## Acknowledgement

* [ColossalAI](https://github.com/hpcaitech/ColossalAI): A powerful large model parallel acceleration and optimization
  system.
* [DiT](https://github.com/facebookresearch/DiT): Scalable Diffusion Models with Transformers.
* [OpenDiT](https://github.com/NUS-HPC-AI-Lab/OpenDiT): An acceleration for DiT training. We adopt valuable acceleration
  strategies for training progress from OpenDiT.
* [PixArt](https://github.com/PixArt-alpha/PixArt-alpha): An open-source DiT-based text-to-image model.
* [Latte](https://github.com/Vchitect/Latte): An attempt to efficiently train DiT for video.
* [StabilityAI VAE](https://huggingface.co/stabilityai/sd-vae-ft-mse-original): A powerful image VAE model.
* [CLIP](https://github.com/openai/CLIP): A powerful text-image embedding model.
* [T5](https://github.com/google-research/text-to-text-transfer-transformer): A powerful text encoder.
* [LLaVA](https://github.com/haotian-liu/LLaVA): A powerful image captioning model based
  on [Yi-34B](https://huggingface.co/01-ai/Yi-34B).

We are grateful for their exceptional work and generous contribution to open source.

<!-- ## Citation

```bibtex
@software{opensora,
  author = {Zangwei Zheng and Xiangyu Peng and Yang You},
  title = {Open-Sora: Democratizing Efficient Video Production for All},
  month = {March},
  year = {2024},
  url = {https://github.com/hpcaitech/Open-Sora}
}
``` -->

## Star History

[![Star History Chart](https://api.star-history.com/svg?repos=hpcaitech/Open-Sora&type=Date)](https://star-history.com/#hpcaitech/Open-Sora&Date)<|MERGE_RESOLUTION|>--- conflicted
+++ resolved
@@ -123,20 +123,12 @@
 pip install torch torchvision
 
 # install flash attention (optional)
-<<<<<<< HEAD
-# required if enable_flashattn=True
-=======
 # set enable_flashattn=False in config to avoid using flash attention
->>>>>>> 81982f60
 pip install packaging ninja
 pip install flash-attn --no-build-isolation
 
 # install apex (optional)
-<<<<<<< HEAD
-# required if enable_layernorm_kernel=True
-=======
 # set enable_layernorm_kernel=False in config to avoid using apex
->>>>>>> 81982f60
 pip install -v --disable-pip-version-check --no-cache-dir --no-build-isolation --config-settings "--build-option=--cpp_ext" --config-settings "--build-option=--cuda_ext" git+https://github.com/NVIDIA/apex.git
 
 # install xformers
